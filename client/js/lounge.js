--- conflicted
+++ resolved
@@ -17,7 +17,6 @@
 const storage = require("./localStorage");
 require("./options");
 const utils = require("./utils");
-const modules = require("./modules");
 require("./autocompletion");
 require("./webpush");
 require("./keybinds");
@@ -185,38 +184,24 @@
 		input.val("");
 		resetInputHeight(input.get(0));
 
-<<<<<<< HEAD
 		if (text.indexOf("/") === 0) {
 			const separatorPos = text.indexOf(" ");
 			const cmd = text.substring(1, separatorPos > 1 ? separatorPos : text.length);
 			const parameters = separatorPos > text.indexOf(cmd) ? text.substring(text.indexOf(cmd) + cmd.length + 1, text.length) : "";
-			switch (cmd) {
-				case "clear":
-					if (modules.clear()) return;
-					break;
-				case "collapse":
-					if (modules.collapse()) return;
-					break;
-				case "expand":
-					if (modules.expand()) return;
-					break;
-				case "join":
+			if (typeof utils[cmd] === "function") {
+				if (cmd === "join") {
 					const channel = parameters.split(" ")[0];
-					if (channel != "") {
-						if (modules.join(channel)) return;
+					if (channel !== "") {
+						if (utils[cmd](channel)) {
+							return;
+						}
 					}
-					break;
-			}
-=======
-		if (text.indexOf("/collapse") === 0) {
-			$(".chan.active .toggle-preview.opened").click();
-			return;
-		}
-
-		if (text.indexOf("/expand") === 0) {
-			$(".chan.active .toggle-preview:not(.opened)").click();
-			return;
->>>>>>> f85686bc
+				} else {
+					if (utils[cmd]()) {
+						return;
+					}
+				}
+			}
 		}
 
 		socket.emit("input", {
