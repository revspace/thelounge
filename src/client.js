var _ = require("lodash");
var Chan = require("./models/chan");
var crypto = require("crypto");
var log = require("./log");
var net = require("net");
var Msg = require("./models/msg");
var Network = require("./models/network");
var slate = require("slate-irc");
var tls = require("tls");
var Helper = require("./helper");
var identd = require("./identd");

module.exports = Client;

var id = 0;
var events = [
	"ctcp",
	"error",
	"join",
	"kick",
	"mode",
	"motd",
	"message",
	"link",
	"names",
	"nick",
	"notice",
	"part",
	"quit",
	"topic",
	"welcome",
	"whois"
];
var inputs = [
	"action",
	"connect",
	"invite",
	"join",
	"kick",
	"mode",
	"msg",
	"nick",
	"notice",
	"part",
	"quit",
	"raw",
	"topic",
	"whois"
];

function Client(sockets, name, config) {
	_.merge(this, {
		activeChannel: -1,
		config: config,
		id: id++,
		name: name,
		networks: [],
		sockets: sockets
	});
	var client = this;
	crypto.randomBytes(48, function(err, buf) {
		client.token = buf.toString("hex");
	});
	if (config) {
		var delay = 0;
		(config.networks || []).forEach(function(n) {
			setTimeout(function() {
				client.connect(n);
			}, delay);
			delay += 1000;
		});
	}
}

Client.prototype.emit = function(event, data) {
	if (this.sockets !== null) {
		this.sockets.in(this.id).emit(event, data);
	}
	if ((this.config || {}).log === true) {
		if (event == "msg") {
			var target = this.find(data.chan);
			if (target) {
				var chan = target.chan.name;
				if (target.chan.type == Chan.Type.LOBBY) {
					chan = target.network.host;
				}
				log.write(
					this.name,
					target.network.host,
					chan,
					data.msg
				);
			}
		}
	}
};

Client.prototype.find = function(id) {
	var network = null;
	var chan = null;
	for (var i in this.networks) {
		var n = this.networks[i];
		chan = _.find(n.channels, {id: id});
		if (chan) {
			network = n;
			break;
		}
	}
	if (network && chan) {
		return {
			network: network,
			chan: chan
		};
	} else {
		return false;
	}
};

Client.prototype.connect = function(args) {
	var config = Helper.getConfig();
	var client = this;
	var server = {
		host: args.host || "irc.freenode.org",
		port: args.port || (args.tls ? 6697 : 6667),
		name: args.name || "",
		rejectUnauthorized: false
	};

<<<<<<< HEAD
	if(config.bind) {
		server.localAddress = config.bind;

		if(args.tls) {
			var socket = net.connect(server);
			server.socket = socket;
		}
	}

	var stream = args.tls ? tls.connect(server) : net.connect(server);

=======
	var identdItem = null;
	
	var cb = function() {
		identdItem = {
			"remoteIp": stream.remoteAddress,
			"remotePort": stream.remotePort,
			"localPort": stream.localPort,
			"username": username
		};

		identd.addConnection(identdItem);
	};

	var stream;
	if (args.tls) {
		stream = tls.connect(server);
		stream.socket.on('connect', cb);
	} else {
		stream = net.connect(server, cb);
	}
>>>>>>> acd0b296
	stream.on("error", function(e) {
		console.log("Client#connect():\n" + e);
		stream.end();
		var msg = new Msg({
			type: Msg.Type.ERROR,
			text: "Connection error."
		});
		client.emit("msg", {
			msg: msg
		});
	});
	stream.on("close", function() {
		identd.removeConnection(identdItem);
	});

	var nick = args.nick || "shout-user";
	var username = args.username || nick;
	var realname = args.realname || "Shout User";

	var irc = slate(stream);

	if (args.password) {
		irc.pass(args.password);
	}

	irc.me = nick;
	irc.nick(nick);
	irc.user(username, realname);

	var network = new Network({
		host: server.host,
		name: server.name,
		irc: irc
	});

	client.networks.push(network);
	client.emit("network", {
		network: network
	});

	events.forEach(function(plugin) {
		var path = "./plugins/irc-events/" + plugin;
		require(path).apply(client, [
			irc,
			network
		]);
	});

	irc.once("welcome", function() {
		var delay = 1000;
		var commands = args.commands;
		if (Array.isArray(commands)) {
			commands.forEach(function(cmd) {
				setTimeout(function() {
					client.input({
						target: network.channels[0].id,
						text: cmd
					});
				}, delay);
				delay += 1000;
			});
		}
		setTimeout(function() {
			irc.write("PING " + network.host);
		}, delay);
	});

	irc.once("pong", function() {
		var join = (args.join || "");
		if (join) {
			join = join.replace(/\,/g, " ").split(/\s+/g);
			irc.join(join);
		}
	});
};

Client.prototype.input = function(data) {
	var client = this;
	var text = data.text.trim();
	var target = client.find(data.target);
	if (text.charAt(0) !== "/") {
		text = "/say " + text;
	}
	var args = text.split(" ");
	var cmd = args.shift().replace("/", "").toLowerCase();
	_.each(inputs, function(plugin) {
		try {
			var path = "./plugins/inputs/" + plugin;
			var fn = require(path);
			fn.apply(client, [
				target.network,
				target.chan,
				cmd,
				args
			]);
		} catch (e) {
			console.log(path + ": " + e);
		}
	});
};

Client.prototype.more = function(data) {
	var client = this;
	var target = client.find(data.target);
	if (!target) {
		return;
	}
	var chan = target.chan;
	var count = chan.messages.length - (data.count || 0);
	var messages = chan.messages.slice(Math.max(0, count - 100), count);
	client.emit("more", {
		chan: chan.id,
		messages: messages
	});
};

Client.prototype.open = function(data) {
	var target = this.find(data);
	if (target) {
		target.chan.unread = 0;
		this.activeChannel = target.chan.id;
	}
};

Client.prototype.sort = function(data) {
	var self = this;

	var type = data.type;
	var order = data.order || [];

	switch (type) {
	case "networks":
		var sorted = [];
		_.each(order, function(i) {
			var find = _.find(self.networks, {id: i});
			if (find) {
				sorted.push(find);
			}
		});
		self.networks = sorted;
		break;

	case "channels":
		var target = data.target;
		var network = _.find(self.networks, {id: target});
		if (!network) {
			return;
		}
		var sorted = [];
		_.each(order, function(i) {
			var find = _.find(network.channels, {id: i});
			if (find) {
				sorted.push(find);
			}
		});
		network.channels = sorted;
		break;
	}
};

Client.prototype.quit = function() {
	var sockets = this.sockets.sockets;
	var room = sockets.adapter.rooms[this.id] || [];
	for (var user in room) {
		var socket = sockets.adapter.nsp.connected[user];
		if (socket) {
			socket.disconnect();
		}
	}
	this.networks.forEach(function(network) {
		var irc = network.irc;
		if (network.connected) {
			irc.quit();
		} else {
			irc.stream.end();
		}
	});
};<|MERGE_RESOLUTION|>--- conflicted
+++ resolved
@@ -126,7 +126,6 @@
 		rejectUnauthorized: false
 	};
 
-<<<<<<< HEAD
 	if(config.bind) {
 		server.localAddress = config.bind;
 
@@ -137,10 +136,7 @@
 	}
 
 	var stream = args.tls ? tls.connect(server) : net.connect(server);
-
-=======
 	var identdItem = null;
-	
 	var cb = function() {
 		identdItem = {
 			"remoteIp": stream.remoteAddress,
@@ -159,7 +155,7 @@
 	} else {
 		stream = net.connect(server, cb);
 	}
->>>>>>> acd0b296
+
 	stream.on("error", function(e) {
 		console.log("Client#connect():\n" + e);
 		stream.end();
@@ -171,6 +167,7 @@
 			msg: msg
 		});
 	});
+
 	stream.on("close", function() {
 		identd.removeConnection(identdItem);
 	});
